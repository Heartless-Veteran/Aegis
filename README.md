--- conflicted
+++ resolved
@@ -17,18 +17,3 @@
 Aegis is a new programming language designed from the ground up to be **declarative, safe, and ergonomic**. Its primary goal is to make building beautiful, high-performance, native Android applications radically simple and enjoyable.
 
 ### Project Status (v0.1.0-alpha)
-
-This repository contains the foundational work for Aegis, including:
-* A working compiler pipeline that translates a subset of Aegis to a native Android project.
-<<<<<<< HEAD
-* **[📖 The Official Language Guide](./Docs/guide.md)**
-* **[📜 The v1.0 Grammar Specification](./Specification/aegis-v1.0-grammar.md)**
-=======
-* **[📖 The Official Language Guide](./docs/guide.md)**
-* **[📜 The v1.0 Grammar Specification](./specification/aegis-v1.0-grammar.md)**
->>>>>>> 5463b5bd
-* **[🗺️ The Project Roadmap](./Roadmap.md)**
-
-### Contributing
-
-We welcome contributions of all kinds! Please read our **[Contribution Guide](./Contributing.md)** to get started.